{
  "name": "@nestjs/config",
  "version": "1.1.5",
  "description": "Nest - modern, fast, powerful node.js web framework (@config)",
  "author": "Kamil Mysliwiec",
  "license": "MIT",
  "url": "https://github.com/nestjs/config#readme",
  "scripts": {
    "build": "rimraf -rf dist && tsc -p tsconfig.json",
    "format": "prettier --write \"{lib,test}/**/*.ts\"",
    "lint": "eslint 'lib/**/*.ts' --fix",
    "prepublish:npm": "npm run build",
    "publish:npm": "npm publish --access public",
    "prepublish:next": "npm run build",
    "publish:next": "npm publish --access public --tag next",
    "test:integration": "jest --config ./tests/jest-e2e.json --runInBand",
    "prerelease": "npm run build",
    "release": "release-it"
  },
  "dependencies": {
    "dotenv": "10.0.0",
    "dotenv-expand": "5.1.0",
    "lodash": "4.17.21",
    "uuid": "8.3.2"
  },
  "devDependencies": {
    "@commitlint/cli": "16.0.1",
    "@commitlint/config-angular": "16.0.0",
    "@nestjs/common": "8.2.4",
    "@nestjs/core": "8.2.4",
    "@nestjs/platform-express": "8.2.4",
    "@nestjs/testing": "8.2.4",
<<<<<<< HEAD
    "@types/jest": "27.0.3",
    "@types/lodash": "4.14.178",
=======
    "@types/jest": "27.4.0",
    "@types/lodash.get": "4.4.6",
    "@types/lodash.has": "4.5.6",
    "@types/lodash.set": "4.3.6",
>>>>>>> 51070a9a
    "@types/node": "16.11.17",
    "@types/uuid": "8.3.3",
    "@typescript-eslint/eslint-plugin": "5.8.1",
    "@typescript-eslint/parser": "5.8.1",
    "eslint": "8.6.0",
    "eslint-config-prettier": "8.3.0",
    "eslint-plugin-import": "2.25.4",
    "husky": "7.0.4",
    "jest": "27.4.5",
    "joi": "17.5.0",
    "lint-staged": "12.1.5",
    "prettier": "2.5.1",
    "reflect-metadata": "0.1.13",
    "release-it": "14.11.8",
    "rimraf": "3.0.2",
    "rxjs": "7.5.1",
    "ts-jest": "27.1.2",
    "typescript": "4.5.4"
  },
  "peerDependencies": {
    "@nestjs/common": "^7.0.0 || ^8.0.0",
    "reflect-metadata": "^0.1.13",
    "rxjs": "^6.0.0 || ^7.2.0"
  },
  "lint-staged": {
    "*.ts": [
      "prettier --write"
    ]
  },
  "husky": {
    "hooks": {
      "commit-msg": "commitlint -c .commitlintrc.json -E HUSKY_GIT_PARAMS",
      "pre-commit": "lint-staged"
    }
  },
  "repository": {
    "type": "git",
    "url": "https://github.com/nestjs/config"
  }
}<|MERGE_RESOLUTION|>--- conflicted
+++ resolved
@@ -30,15 +30,8 @@
     "@nestjs/core": "8.2.4",
     "@nestjs/platform-express": "8.2.4",
     "@nestjs/testing": "8.2.4",
-<<<<<<< HEAD
-    "@types/jest": "27.0.3",
+    "@types/jest": "27.4.0",
     "@types/lodash": "4.14.178",
-=======
-    "@types/jest": "27.4.0",
-    "@types/lodash.get": "4.4.6",
-    "@types/lodash.has": "4.5.6",
-    "@types/lodash.set": "4.3.6",
->>>>>>> 51070a9a
     "@types/node": "16.11.17",
     "@types/uuid": "8.3.3",
     "@typescript-eslint/eslint-plugin": "5.8.1",
